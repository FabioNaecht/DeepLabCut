(how-to-install)=
# How To Install DeepLabCut

- DeepLabCut can be run on Windows, Linux, or MacOS as long as you have Python 3.10 installed (see also [technical considerations](tech-considerations-during-install) and if you run into issues also check out the [Installation Tips](https://deeplabcut.github.io/DeepLabCut/docs/recipes/installTips.html) page).
- Please note, there are several modes of installation, and the user should decide to either use a **system-wide** (see [note below](system-wide-considerations-during-install)), **conda environment** based installation (**recommended**), or the supplied [**Docker container**](docker-containers) (recommended for Ubuntu advanced users). One can of course also use other Python distributions than Anaconda, but **Anaconda is the easiest route.**
- We recommend for most users to use our supplied CONDA environment.
- Please note, you will get the best performance with using a GPU! Please see the section on [GPU support](https://deeplabcut.github.io/DeepLabCut/docs/installation.html#gpu-support) to install your GPU driver and CUDA.


## CONDA: The installation process is as easy as this figure! -->

 <img src="https://images.squarespace-cdn.com/content/v1/57f6d51c9f74566f55ecf271/71e5d954-75a0-4534-9fa6-7ecc4bf1b76d/installDLC.png?format=1500w" width="250" title="DLC" alt="DLC" align="right" vspace = "50">

#### 🚨 Before you start, do you have a GPU?
````{admonition} 🚨 Click here for more information!
:class: dropdown
- We recommend having a GPU if possible!
- You **need to decide if you want to use a CPU or GPU for your models**: (Note, you can also use the CPU-only for project management and labeling the data! Then, for example, use Google Colaboratory GPUs for free (read more [here](https://github.com/DeepLabCut/DeepLabCut/tree/master/examples#demo-4-deeplabcut-training-and-analysis-on-google-colaboratory-with-googles-gpus) and there are a lot of helper videos on [our YouTube channel!](https://www.youtube.com/playlist?list=PLjpMSEOb9vRFwwgIkLLN1NmJxFprkO_zi)).

  - **CPU?** Great, jump to the next section below!

  - **NVIDIA GPU?**  If you want to use your own GPU (i.e., a GPU is in your workstation), then you need to be sure you have a CUDA compatible GPU, CUDA, and cuDNN installed. Please note, which CUDA you install depends on what version of PyTorch you want to use. So, please check "GPU Support" below carefully. **Note, DeepLabCut is up to date with the latest CUDA and PyTorch!**
  
  - **Apple M-chip GPU?** Be sure to install miniconda3, and your GPU will be used by default.
````


### Step 1: Install Python via Anaconda

#### Install [anaconda](https://www.anaconda.com/distribution/), or use miniconda3 for MacOS users (see below)

- Anaconda is an easy way to install Python and additional packages across various operating systems. With Anaconda you create all the dependencies in an [environment](https://conda.io/docs/user-guide/tasks/manage-environments.html) on your machine.

```{Hint}
Download anaconda for your operating system: https://www.anaconda.com/distribution/.
```

- IF you use a M1 or M2 chip in your MacBook with v12.5+ (typically 2020 or newer machines), we recommend **miniconda3,** which operates with the same principles as anaconda. This is straight forward and explained in detail here: https://docs.conda.io/projects/conda/en/latest/user-guide/install/macos.html. But in short, open the program "terminal" and copy/paste and run the code that is supplied below.

#### 💡 miniconda for Mac
````{admonition} Click the button to see code for miniconda for Mac
:class: dropdown
wget https://repo.anaconda.com/miniconda/Miniconda3-py310_4.12.0-MacOSX-arm64.sh -O ~/miniconda.sh
bash ~/miniconda.sh -b -p $HOME/miniconda
source ~/miniconda/bin/activate
conda init zsh
````

### Step 2: Build an Env using our Conda file!

You simply need to have this `.yaml` file anywhere locally on your computer. So, let's download it!

```{Hint}
Windows users: Be sure you have `git` installed along with anaconda: https://gitforwindows.org/
```

- TO DIRECTLY DOWNLOAD THE CONDA FILE conda:

  - click ➡️ for [CONDA FILE](https://github.com/DeepLabCut/DeepLabCut/blob/main/conda-environments/DEEPLABCUT.yaml#:~:text=Raw%20file%20content-,Download,-%E2%8C%98) and then click the "..." and select Download
    <img width="274" alt="Screen Shot 2023-09-13 at 10 33 32 PM" src="https://github.com/DeepLabCut/DeepLabCut/assets/28102185/ec4295a5-e85c-4ce7-8c16-e6517a2cfa22">

-  **Now, in Terminal (or Anaconda Command Prompt for Windows users)**, if you clicked to download, go to your downloads folder.

```{Hint}
Windows users: Be sure to open the program terminal/cmd/anaconda prompt with a RIGHT-click, "open as admin"
```

```{Hint}
:class: dropdown
If you cloned the repo onto your Desktop, the command may look like:
``cd C:\Users\YourUserName\Desktop\DeepLabCut\conda-environments``
You can (on Windows) hold SHIFT and right-click > Copy as path, or (on Mac) right-click and while in the menu press the OPTION key to reveal Copy as Pathname.
```
Be sure you are in the folder that has the `.yaml` file, then run:

``conda env create -f DEEPLABCUT.yaml``


- You can now use this environment from anywhere on your computer (i.e., no need to go back into the conda- folder). Just enter your environment by running:
     - Ubuntu/MacOS: ``source/conda activate nameoftheenv`` (i.e. on your Mac: ``conda activate DEEPLABCUT``)
     - Windows: ``activate nameoftheenv`` (i.e. ``activate DEEPLABCUT``)

Now you should see (`nameofenv`) on the left of your terminal screen, i.e. ``(DEEPLABCUT) YourName-MacBook...``
NOTE: no need to run pip install deeplabcut, as it is already installed!!! :)

#### 💡 Notice: PyTorch and TensorFlow Support within DeepLabCut
```{Hint}
:class: dropdown
As of June 2024 we have a PyTorch Engine backend and we will be depreciating the TensorFlow backend by the end of 2024. Currently, if you want to use TensorFlow, you need to run `pip install deeplabcut[tf]` in order to install the correct version of TensorFlow in your conda env. Please note, we will be providing bug fixes, but we will not be supporting new TensorFlow versions beyond 2.10 (Windows), and 2.12 for other OS.
```

**Great, that's it! DeepLabCut is installed!** 🎉💜


### Step 3: Really, that's it! Let's run DeepLabCut

Head over to the [User Guide Overview](https://deeplabcut.github.io/DeepLabCut/docs/UseOverviewGuide.html) for information. 

🎉 Launch DeepLabCut in your new env by running `python -m deeplabcut`

## Other ways to install DeepLabCut and additional tips

### Alternatively, you can git clone this repo and install from source!
i.e., if the download did not work or you just want to have the source code handy!

- **Windows/Linux/MacBooks:** git clone this repo (in the terminal/cmd program, while **in a folder** you wish to place DeepLabCut
To git clone type: ``git clone https://github.com/DeepLabCut/DeepLabCut.git``). Note, this can be anywhere, even downloads is fine.)
- Then follow the same steps as in Step 2 above, adjusting for the file now being in the downloaded folder.

### PIP:

- Everything you need to build custom models within DeepLabCut (i.e., use our source code and our dependencies) can be installed with `pip install 'deeplabcut[gui]'` (for GUI support w/tensorflow) or without the gui: `pip install 'deeplabcut'`.
- If you want to use the SuperAnimal models, then please use `pip install 'deeplabcut[gui,modelzoo]'`. 

## DOCKER:

- We also have docker containers. Docker is the most reproducible way to use and deploy code. Please see our dedicated docker package and page [here](https://deeplabcut.github.io/DeepLabCut/docs/docker.html).

## Pro Tips:

More [installation ProTips](installTips) are also available.

If you ever want to update your DLC, just run `pip install --upgrade deeplabcut` once you are inside your env. If you want to use a specific release, then you need to specify the version you want, such as `pip install deeplabcut==2.2`. Once installed, you can check the version by running `import deeplabcut` `deeplabcut.__version__`. Don't be afraid to update, DLC is backwards compatible with your 2.0+ projects and performance continues to get better and new features are added nearly monthly.

Here are some conda environment management tips: https://kapeli.com/cheat_sheets/Conda.docset/Contents/Resources/Documents/index

**Pro Tip:** If you want to modify code and then test it, you can use our provided testscripts. This would mean you need to be up-to-date with the latest GitHub-based code though! Please see [here](installTips) on how to get the latest GitHub code, and how to test your installation by following this video: https://www.youtube.com/watch?v=IOWtKn3l33s.

## Creating your own customized conda env (recommended route for Linux: Ubuntu, CentOS, Mint, etc.)

*Note in a fresh ubuntu install, you will often have to run: ``sudo apt-get install gcc python3-dev`` to install the GNU Compiler Collection and the python developing environment.

Some users might want to create their own customize env. -  Here is an example.

In the terminal type:

`conda create -n DLC python=3.10`
<<<<<<< HEAD
=======

**Current version:** The only thing you then need to add to the env is deeplabcut (`pip install deeplabcut[tf]`) or `pip install 'deeplabcut[gui,tf]'` which has a pyside/napari based GUI.
>>>>>>> 2d70052f

**Current version:** The only thing you then need to add to the env is deeplabcut (`pip install deeplabcut`) or `pip install 'deeplabcut[gui]'` which has a napari based GUI.


## **GPU Support:**

The ONLY thing you need to do **first** if you have an NVIDIA GPU and the matching NVIDIA CUDA+driver installed.
- CUDA: https://developer.nvidia.com/cuda-downloads (just follow the prompts here!)
- DRIVERS: https://www.nvidia.com/Download/index.aspx

#### The most common "new user" hurdle is installing and using your GPU, so don't get discouraged!

**CRITICAL:** If you have a GPU, you should FIRST **install the NVIDIA CUDA package and an appropriate driver for your specific GPU**, then you can use the supplied conda file. Please follow the instructions found here https://www.tensorflow.org/install/gpu, and more tips below, to install the correct version of CUDA and your graphic card driver. The order of operations matters.

- Here we provide notes on how to install and check your GPU use with TensorFlow (which is used by DeepLabCut and already installed with the Anaconda files above). Thus, you do not need to independently install tensorflow.


**FIRST**, install a driver for your GPU. Find DRIVER HERE: https://www.nvidia.com/download/index.aspx
- check which driver is installed by typing this into the terminal: ``nvidia-smi``.

**SECOND**, install CUDA: https://developer.nvidia.com/ (Note that cuDNN, https://developer.nvidia.com/cudnn, is supplied inside the anaconda environment files, so you don't need to install it again).

**THIRD:** Follow the steps above to get the `DEEPLABCUT` conda file and install it!

##### Notes:

 - **As of verion 3.0+ we moved to PyTorch. The Last supported vesion of TensorFlow is 2.10  (window users) and 2.12 for others (we have not tested beyond this).**
 - Please be mindful different versions of TensorFlow require different CUDA versions.
 - As the combination of TensorFlow and CUDA matters, we strongly encourage you to **check your driver/cuDNN/CUDA/TensorFlow versions** [on this StackOverflow post](https://stackoverflow.com/questions/30820513/what-is-version-of-cuda-for-nvidia-304-125/30820690#30820690).
 - To check your GPU is working, in the terminal, run:

  `nvcc -V` to check your installed version(s).

- The best practice is to then run the supplied `testscript.py` (this is inside the examples folder you acquired when you git cloned the repo). Here is more information/a short [video on running the testscript](https://www.youtube.com/watch?v=IOWtKn3l33s).

- Additionally, if you want to use the bleeding edge, with yout git clone you also get the latest code. While inside the main DeepLabCut folder, you can run `./reinstall.sh` to be sure it's installed (more here: https://github.com/DeepLabCut/DeepLabCut/wiki/How-to-use-the-latest-GitHub-code)

- You can test that your GPU is being properly engaged with these additional [tips](https://www.tensorflow.org/programmers_guide/using_gpu).

- Ubuntu users might find this [installation guide](https://deeplabcut.github.io/DeepLabCut/docs/recipes/installTips.html#installation-on-ubuntu-20-04-lts) for a fresh ubuntu install useful as well.

## Troubleshooting:

TensorFlow:
Here are some additional resources users have found helpful (posted without endorsement):

- https://stackoverflow.com/questions/30820513/what-is-the-correct-version-of-cuda-for-my-nvidia-driver/30820690

<p align="center">
<img src="https://static1.squarespace.com/static/57f6d51c9f74566f55ecf271/t/5c3e46ca1ae6cfbb5c5d1ee0/1547585235033/cuda_driver.png?format=750w" width="50%">
</p>

- https://www.tensorflow.org/install/source#gpu

- http://blog.nitishmutha.com/tensorflow/2017/01/22/TensorFlow-with-gpu-for-windows.html

- https://developer.nvidia.com/cuda-toolkit-archive

- http://www.python36.com/install-tensorflow-gpu-windows/


FFMPEG:

- A few Windows users report needing to install re-install ffmpeg (after windows updates) as described here: https://video.stackexchange.com/questions/20495/how-do-i-set-up-and-use-ffmpeg-in-windows (A potential error could occur when making new videos). On Ubuntu, the command is: `sudo apt install ffmpeg`

DEEPLABCUT:

- if you git clone or download this folder, and are inside of it then ``import deeplabcut`` will import the package from there rather than from the latest on PyPi!

(system-wide-considerations-during-install)=
## System-wide considerations:

If you perform the system-wide installation, and the computer has other Python packages or TensorFlow versions installed that conflict, this will overwrite them. If you have a dedicated machine for DeepLabCut, this is fine. If there are other applications that require different versions of libraries, then one would potentially break those applications. The solution to this problem is to create a virtual environment, a self-contained directory that contains a Python installation for a particular version of Python, plus additional packages. One way to manage virtual environments is to use conda environments (for which you need Anaconda installed).

(tech-considerations-during-install)=
## Technical Considerations:

- Computer:

     - For reference, we use e.g. Dell workstations (79xx series) with **Ubuntu 16.04 LTS, 18.04 LTS, 20.04 LTS, 22.04 LTS** and for versions prior to 2.2, we run a Docker container that has TensorFlow, etc. installed (https://github.com/DeepLabCut/Docker4DeepLabCut2.0). Now we use the new Docker containers supplied on this repo (linux support only), also available through [DockerHub](https://hub.docker.com/r/deeplabcut/deeplabcut) or the [`deeplabcut-docker`](https://pypi.org/project/deeplabcut-docker/) helper script.

- Computer Hardware:
     - Ideally, you will use a strong NVIDIA GPU with *at least* 8GB memory.  A GPU is not necessary, but on a CPU the (training and evaluation) code is considerably slower (10x) for ResNets, but MobileNets are faster (see WIKI). You might also consider using cloud computing services like [Google cloud/amazon web services](https://github.com/DeepLabCut/DeepLabCut/issues/47) or Google Colaboratory.

- Camera Hardware:
     - The software is very robust to track data from any camera (cell phone cameras, grayscale, color; captured under infrared light, different manufacturers, etc.). See demos on our [website](https://www.mousemotorlab.org/deeplabcut/).

- Software:
     - Operating System: Linux (Ubuntu), MacOS* (Mojave), or Windows 10. However, the authors strongly recommend Ubuntu! *MacOS does not support NVIDIA GPUs (easily), so we only suggest this option for CPU use or a case where the user wants to label data, refine data, etc and then push the project to a cloud resource for GPU computing steps, or use MobileNets.
     - Anaconda/Python3: Anaconda: a free and open source distribution of the Python programming language (download from https://www.anaconda.com/). DeepLabCut is written in Python 3 (https://www.python.org/) and not compatible with Python 2.
     - `pip install deeplabcut`
     - TensorFlow
       - If you want to use a pre3.0 version, you will need [TensorFlow](https://www.tensorflow.org/) (we used version 1.0 in the Nature Neuroscience paper, later versions also work with the provided code (we tested **TensorFlow versions 1.0 to 1.15, and 2.0 to 2.10**; we recommend TF2.10 now) for Python 3.8, 3.9, 3.10 with GPU support.
        - To note, is it possible to run DeepLabCut on your CPU, but it will be VERY slow (see: [Mathis & Warren](https://www.biorxiv.org/content/early/2018/10/30/457242)). However, this is the preferred path if you want to test DeepLabCut on your own computer/data before purchasing a GPU, with the added benefit of a straightforward installation! Otherwise, use our COLAB notebooks for GPU access for testing.
     - Docker: We highly recommend advanced users use the supplied [Docker container](docker-containers)



Return to [readme](readme).<|MERGE_RESOLUTION|>--- conflicted
+++ resolved
@@ -135,11 +135,6 @@
 In the terminal type:
 
 `conda create -n DLC python=3.10`
-<<<<<<< HEAD
-=======
-
-**Current version:** The only thing you then need to add to the env is deeplabcut (`pip install deeplabcut[tf]`) or `pip install 'deeplabcut[gui,tf]'` which has a pyside/napari based GUI.
->>>>>>> 2d70052f
 
 **Current version:** The only thing you then need to add to the env is deeplabcut (`pip install deeplabcut`) or `pip install 'deeplabcut[gui]'` which has a napari based GUI.
 
